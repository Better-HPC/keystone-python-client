"""Keystone API Client

This module provides a client class `KeystoneAPIClient` for interacting with the
Keystone API. It streamlines communication with the API, providing methods for
authentication, data retrieval, and data manipulation.
"""

from __future__ import annotations

from functools import cached_property
from typing import Literal, Union
from urllib.parse import urljoin

import requests

from keystone_client.authentication import AuthenticationManager
from keystone_client.schema import Endpoint, Schema

DEFAULT_TIMEOUT = 15
HTTPMethod = Literal["get", "post", "put", "patch", "delete"]

<<<<<<< HEAD
# API schema mapping human-readable, python-friendly names to API endpoints
Schema = namedtuple("Schema", [
    "allocations",
    "clusters",
    "requests",
    "research_groups",
    "users",
])
=======
>>>>>>> 33750bf3

class HTTPClient:
    """Low level API client for sending standard HTTP operations"""

<<<<<<< HEAD
class KeystoneClient:
    """Client class for submitting requests to the Keystone API"""

    # Default API behavior
    default_timeout = 15

    # API endpoints
    authentication_new = "authentication/new/"
    authentication_blacklist = "authentication/blacklist/"
    authentication_refresh = "authentication/refresh/"
    schema = Schema(
        allocations="allocations/allocations/",
        clusters="allocations/clusters",
        requests="allocations/requests/",
        research_groups="users/researchgroups/",
        users="users/users/",
    )
=======
    schema = Schema()
>>>>>>> 33750bf3

    def __init__(self, url: str) -> None:
        """Initialize the class

        Args:
            url: The base URL for a running Keystone API server
        """

        self._url = url.rstrip('/') + '/'
        self._auth = AuthenticationManager(url, self.schema)

    @property
    def url(self) -> str:
        """Return the server URL"""

        return self._url

    def login(self, username: str, password: str, timeout: int = DEFAULT_TIMEOUT) -> None:
        """Authenticate a new user session

        Args:
            username: The authentication username
            password: The authentication password
            timeout: Seconds before the request times out

        Raises:
            requests.HTTPError: If the login request fails
        """

        self._auth.login(username, password, timeout)  # pragma: nocover

    def logout(self, timeout: int = DEFAULT_TIMEOUT) -> None:
        """Log out and blacklist any active credentials

        Args:
            timeout: Seconds before the blacklist request times out
        """

        self._auth.logout(timeout)  # pragma: nocover

    def is_authenticated(self) -> bool:
        """Return whether the client instance has active credentials"""

        return self._auth.is_authenticated()  # pragma: nocover

    def _send_request(self, method: HTTPMethod, endpoint: str, **kwargs) -> requests.Response:
        """Send an HTTP request

        Args:
            method: The HTTP method to use
            endpoint: The complete url to send the request to
            timeout: Seconds before the request times out

        Returns:
            An HTTP response
        """

        url = urljoin(self.url, endpoint)
        response = requests.request(method, url, **kwargs)
        response.raise_for_status()
        return response

    def http_get(
        self,
        endpoint: str,
        params: dict[str, any] | None = None,
        timeout: int = DEFAULT_TIMEOUT
    ) -> requests.Response:
        """Send a GET request to an API endpoint

        Args:
            endpoint: API endpoint to send the request to
            params: Query parameters to include in the request
            timeout: Seconds before the request times out

        Returns:
            The response from the API in the specified format

        Raises:
            requests.HTTPError: If the request returns an error code
        """

        return self._send_request(
            "get",
            endpoint,
            params=params,
            headers=self._auth.get_auth_headers(),
            timeout=timeout
        )

    def http_post(
        self,
        endpoint: str,
        data: dict[str, any] | None = None,
        timeout: int = DEFAULT_TIMEOUT
    ) -> requests.Response:
        """Send a POST request to an API endpoint

        Args:
            endpoint: API endpoint to send the request to
            data: JSON data to include in the POST request
            timeout: Seconds before the request times out

        Returns:
            The response from the API in the specified format

        Raises:
            requests.HTTPError: If the request returns an error code
        """

        return self._send_request(
            "post",
            endpoint,
            data=data,
            headers=self._auth.get_auth_headers(),
            timeout=timeout
        )

    def http_patch(
        self,
        endpoint: str,
        data: dict[str, any] | None = None,
        timeout: int = DEFAULT_TIMEOUT
    ) -> requests.Response:
        """Send a PATCH request to an API endpoint

        Args:
            endpoint: API endpoint to send the request to
            data: JSON data to include in the PATCH request
            timeout: Seconds before the request times out

        Returns:
            The response from the API in the specified format

        Raises:
            requests.HTTPError: If the request returns an error code
        """

        return self._send_request(
            "patch",
            endpoint,
            data=data,
            headers=self._auth.get_auth_headers(),
            timeout=timeout
        )

    def http_put(
        self,
        endpoint: str,
        data: dict[str, any] | None = None,
        timeout: int = DEFAULT_TIMEOUT
    ) -> requests.Response:
        """Send a PUT request to an endpoint

        Args:
            endpoint: API endpoint to send the request to
            data: JSON data to include in the PUT request
            timeout: Seconds before the request times out

        Returns:
            The API response

        Raises:
            requests.HTTPError: If the request returns an error code
        """

        return self._send_request(
            "put",
            endpoint,
            data=data,
            headers=self._auth.get_auth_headers(),
            timeout=timeout
        )

    def http_delete(
        self,
        endpoint: str,
        timeout: int = DEFAULT_TIMEOUT
    ) -> requests.Response:
        """Send a DELETE request to an endpoint

        Args:
            endpoint: API endpoint to send the request to
            timeout: Seconds before the request times out

        Returns:
            The API response

        Raises:
            requests.HTTPError: If the request returns an error code
        """

        return self._send_request(
            "delete",
            endpoint,
            headers=self._auth.get_auth_headers(),
            timeout=timeout
        )


class KeystoneClient(HTTPClient):
    """Client class for submitting requests to the Keystone API"""

    @cached_property
    def api_version(self) -> str:
        """Return the version number of the API server"""

        response = self.http_get("version")
        response.raise_for_status()
        return response.text

    def __new__(cls, *args, **kwargs) -> KeystoneClient:
        """Dynamically create CRUD methods for each data endpoint in the API schema"""

        new: KeystoneClient = super().__new__(cls)

        new.create_allocation = new._create_factory(cls.schema.data.allocations)
        new.retrieve_allocation = new._retrieve_factory(cls.schema.data.allocations)
        new.update_allocation = new._update_factory(cls.schema.data.allocations)
        new.delete_allocation = new._delete_factory(cls.schema.data.allocations)

        new.create_request = new._create_factory(cls.schema.data.requests)
        new.retrieve_request = new._retrieve_factory(cls.schema.data.requests)
        new.update_request = new._update_factory(cls.schema.data.requests)
        new.delete_request = new._delete_factory(cls.schema.data.requests)

        new.create_research_group = new._create_factory(cls.schema.data.research_groups)
        new.retrieve_research_group = new._retrieve_factory(cls.schema.data.research_groups)
        new.update_research_group = new._update_factory(cls.schema.data.research_groups)
        new.delete_research_group = new._delete_factory(cls.schema.data.research_groups)

        new.create_user = new._create_factory(cls.schema.data.users)
        new.retrieve_user = new._retrieve_factory(cls.schema.data.users)
        new.update_user = new._update_factory(cls.schema.data.users)
        new.delete_user = new._delete_factory(cls.schema.data.users)

        return new

    def _create_factory(self, endpoint: Endpoint) -> callable:
        """Factory function for data creation methods"""

        def create_record(**data) -> None:
            """Create an API record

            Args:
                **data: New record values

            Returns:
                A copy of the updated record
            """

            url = endpoint.join_url(self.url)
            response = self.http_post(url, data=data)
            response.raise_for_status()
            return response.json()

        return create_record

    def _retrieve_factory(self, endpoint: Endpoint) -> callable:
        """Factory function for data retrieval methods"""

        def retrieve_record(
            pk: int | None = None,
            filters: dict | None = None,
            timeout=DEFAULT_TIMEOUT
        ) -> Union[None, dict, list[dict]]:
            """Retrieve one or more API records

            A single record is returned when specifying a primary key, otherwise the returned
            object is a list of records. In either case, the return value is `None` when no data
            is available for the query.

            Args:
                pk: Optional primary key to fetch a specific record
                filters: Optional query parameters to include in the request
                timeout: Seconds before the request times out

            Returns:
                The data record(s) or None
            """

            url = endpoint.join_url(self.url, pk)

            try:
                response = self.http_get(url, params=filters, timeout=timeout)
                response.raise_for_status()
                return response.json()

            except requests.HTTPError as exception:
                if exception.response.status_code == 404:
                    return None

                raise

        return retrieve_record

    def _update_factory(self, endpoint: Endpoint) -> callable:
        """Factory function for data update methods"""

        def update_record(pk: int, data) -> dict:
            """Update an API record

            Args:
                pk: Primary key of the record to update
                data: New record values

            Returns:
                A copy of the updated record
            """

            url = endpoint.join_url(self.url, pk)
            response = self.http_patch(url, data=data)
            response.raise_for_status()
            return response.json()

        return update_record

    def _delete_factory(self, endpoint: Endpoint) -> callable:
        """Factory function for data deletion methods"""

        def delete_record(pk: int, raise_not_exists: bool = False) -> None:
            """Delete an API record

            Args:
                pk: Primary key of the record to delete
                raise_not_exists: Raise an error if the record does not exist
            """

            url = endpoint.join_url(self.url, pk)

            try:
                response = self.http_delete(url)
                response.raise_for_status()

            except requests.HTTPError as exception:
                if exception.response.status_code == 404 and not raise_not_exists:
                    return

                raise

        return delete_record<|MERGE_RESOLUTION|>--- conflicted
+++ resolved
@@ -19,42 +19,11 @@
 DEFAULT_TIMEOUT = 15
 HTTPMethod = Literal["get", "post", "put", "patch", "delete"]
 
-<<<<<<< HEAD
-# API schema mapping human-readable, python-friendly names to API endpoints
-Schema = namedtuple("Schema", [
-    "allocations",
-    "clusters",
-    "requests",
-    "research_groups",
-    "users",
-])
-=======
->>>>>>> 33750bf3
 
 class HTTPClient:
     """Low level API client for sending standard HTTP operations"""
 
-<<<<<<< HEAD
-class KeystoneClient:
-    """Client class for submitting requests to the Keystone API"""
-
-    # Default API behavior
-    default_timeout = 15
-
-    # API endpoints
-    authentication_new = "authentication/new/"
-    authentication_blacklist = "authentication/blacklist/"
-    authentication_refresh = "authentication/refresh/"
-    schema = Schema(
-        allocations="allocations/allocations/",
-        clusters="allocations/clusters",
-        requests="allocations/requests/",
-        research_groups="users/researchgroups/",
-        users="users/users/",
-    )
-=======
     schema = Schema()
->>>>>>> 33750bf3
 
     def __init__(self, url: str) -> None:
         """Initialize the class
